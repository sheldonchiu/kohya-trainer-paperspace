import argparse
import json
from pathlib import Path
from typing import List
from tqdm import tqdm
import library.train_util as train_util
<<<<<<< HEAD
=======
import os
>>>>>>> aee343a9

def main(args):
  assert not args.recursive or (args.recursive and args.full_path), "recursive requires full_path / recursiveはfull_pathと同時に指定してください"

  train_data_dir_path = Path(args.train_data_dir)
  image_paths: List[Path] = train_util.glob_images_pathlib(train_data_dir_path, args.recursive)
  print(f"found {len(image_paths)} images.")

  if args.in_json is None and Path(args.out_json).is_file():
    args.in_json = args.out_json

  if args.in_json is not None:
    print(f"loading existing metadata: {args.in_json}")
    metadata = json.loads(Path(args.in_json).read_text(encoding='utf-8'))
    print("tags data for existing images will be overwritten / 既存の画像のタグは上書きされます")
  else:
    print("new metadata will be created / 新しいメタデータファイルが作成されます")
    metadata = {}

  print("merge tags to metadata json.")
  for image_path in tqdm(image_paths):
    tags_path = image_path.with_suffix(args.caption_extension)
    tags = tags_path.read_text(encoding='utf-8').strip()

    if not os.path.exists(tags_path):
      tags_path = os.path.join(image_path, args.caption_extension)

    image_key = str(image_path) if args.full_path else image_path.stem
    if image_key not in metadata:
      metadata[image_key] = {}

    metadata[image_key]['tags'] = tags
    if args.debug:
      print(image_key, tags)

  # metadataを書き出して終わり
  print(f"writing metadata: {args.out_json}")
  Path(args.out_json).write_text(json.dumps(metadata, indent=2), encoding='utf-8')

  print("done!")


def setup_parser() -> argparse.ArgumentParser:
  parser = argparse.ArgumentParser()
  parser.add_argument("train_data_dir", type=str, help="directory for train images / 学習画像データのディレクトリ")
  parser.add_argument("out_json", type=str, help="metadata file to output / メタデータファイル書き出し先")
  parser.add_argument("--in_json", type=str,
                      help="metadata file to input (if omitted and out_json exists, existing out_json is read) / 読み込むメタデータファイル（省略時、out_jsonが存在すればそれを読み込む）")
  parser.add_argument("--full_path", action="store_true",
                      help="use full path as image-key in metadata (supports multiple directories) / メタデータで画像キーをフルパスにする（複数の学習画像ディレクトリに対応）")
  parser.add_argument("--recursive", action="store_true",
                      help="recursively look for training tags in all child folders of train_data_dir / train_data_dirのすべての子フォルダにある学習タグを再帰的に探す")
  parser.add_argument("--caption_extension", type=str, default=".txt",
                      help="extension of caption (tag) file / 読み込むキャプション（タグ）ファイルの拡張子")
  parser.add_argument("--debug", action="store_true", help="debug mode, print tags")
  parser.add_argument("--caption_extension", type=str, default='.txt', help="")

  return parser


if __name__ == '__main__':
  parser = setup_parser()

  args = parser.parse_args()
  main(args)<|MERGE_RESOLUTION|>--- conflicted
+++ resolved
@@ -4,10 +4,7 @@
 from typing import List
 from tqdm import tqdm
 import library.train_util as train_util
-<<<<<<< HEAD
-=======
 import os
->>>>>>> aee343a9
 
 def main(args):
   assert not args.recursive or (args.recursive and args.full_path), "recursive requires full_path / recursiveはfull_pathと同時に指定してください"
@@ -63,7 +60,6 @@
   parser.add_argument("--caption_extension", type=str, default=".txt",
                       help="extension of caption (tag) file / 読み込むキャプション（タグ）ファイルの拡張子")
   parser.add_argument("--debug", action="store_true", help="debug mode, print tags")
-  parser.add_argument("--caption_extension", type=str, default='.txt', help="")
 
   return parser
 
