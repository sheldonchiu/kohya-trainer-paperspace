import argparse
import csv
import glob
import os

from PIL import Image
import cv2
from tqdm import tqdm
import numpy as np
from tensorflow.keras.models import load_model
from huggingface_hub import hf_hub_download
<<<<<<< HEAD
from itertools import chain
=======
import torch

import library.train_util as train_util
>>>>>>> ae33d724

# from wd14 tagger
IMAGE_SIZE = 448

# wd-v1-4-swinv2-tagger-v2 / wd-v1-4-vit-tagger / wd-v1-4-vit-tagger-v2/ wd-v1-4-convnext-tagger / wd-v1-4-convnext-tagger-v2
DEFAULT_WD14_TAGGER_REPO = 'SmilingWolf/wd-v1-4-convnext-tagger-v2'
FILES = ["keras_metadata.pb", "saved_model.pb", "selected_tags.csv"]
SUB_DIR = "variables"
SUB_DIR_FILES = ["variables.data-00000-of-00001", "variables.index"]
CSV_FILE = FILES[-1]

image_format = ['jpeg', 'jpg', 'png', 'webp']


def preprocess_image(image):
  image = np.array(image)
  image = image[:, :, ::-1]                         # RGB->BGR

  # pad to square
  size = max(image.shape[0:2])
  pad_x = size - image.shape[1]
  pad_y = size - image.shape[0]
  pad_l = pad_x // 2
  pad_t = pad_y // 2
  image = np.pad(image, ((pad_t, pad_y - pad_t), (pad_l, pad_x - pad_l), (0, 0)), mode='constant', constant_values=255)

  interp = cv2.INTER_AREA if size > IMAGE_SIZE else cv2.INTER_LANCZOS4
  image = cv2.resize(image, (IMAGE_SIZE, IMAGE_SIZE), interpolation=interp)

  image = image.astype(np.float32)
  return image


class ImageLoadingPrepDataset(torch.utils.data.Dataset):
  def __init__(self, image_paths):
    self.images = image_paths

  def __len__(self):
    return len(self.images)

  def __getitem__(self, idx):
    img_path = self.images[idx]

    try:
      image = Image.open(img_path).convert("RGB")
      image = preprocess_image(image)
      tensor = torch.tensor(image)
    except Exception as e:
      print(f"Could not load image path / 画像を読み込めません: {img_path}, error: {e}")
      return None

    return (tensor, img_path)


def collate_fn_remove_corrupted(batch):
  """Collate function that allows to remove corrupted examples in the
  dataloader. It expects that the dataloader returns 'None' when that occurs.
  The 'None's in the batch are removed.
  """
  # Filter out all the Nones (corrupted examples)
  batch = list(filter(lambda x: x is not None, batch))
  return batch


def main(args):
<<<<<<< HEAD
    # hf_hub_downloadをそのまま使うとsymlink関係で問題があるらしいので、キャッシュディレクトリとforce_filenameを指定してなんとかする
    # depreacatedの警告が出るけどなくなったらその時
    # https://github.com/toriato/stable-diffusion-webui-wd14-tagger/issues/22
    if not os.path.exists(args.model_dir) or args.force_download:
        print("downloading wd14 tagger model from hf_hub")
        for file in FILES:
            hf_hub_download(args.repo_id, file, cache_dir=args.model_dir,
                            force_download=True, force_filename=file)
        for file in SUB_DIR_FILES:
            hf_hub_download(args.repo_id, file, subfolder=SUB_DIR, cache_dir=os.path.join(
                args.model_dir, SUB_DIR), force_download=True, force_filename=file)

    # 画像を読み込む
    image_paths = list(chain(
        *[glob.glob(os.path.join(args.train_data_dir, f"*.{f}")) for f in image_format]))
    print(f"found {len(image_paths)} images.")
    image_paths = [i for i in image_paths if not os.path.isfile(os.path.splitext(i)[0] + args.caption_extension)]
    print(f"Need to process {len(image_paths)} images.")

    print("loading model and labels")
    model = load_model(args.model_dir)

    # label_names = pd.read_csv("2022_0000_0899_6549/selected_tags.csv")
    # 依存ライブラリを増やしたくないので自力で読むよ
    with open(os.path.join(args.model_dir, CSV_FILE), "r", encoding="utf-8") as f:
        reader = csv.reader(f)
        l = [row for row in reader]
        header = l[0]             # tag_id,name,category,count
        rows = l[1:]
    assert header[0] == 'tag_id' and header[1] == 'name' and header[
        2] == 'category', f"unexpected csv format: {header}"

    tags = [row[1] for row in rows[1:] if row[2]
            == '0']      # categoryが0、つまり通常のタグのみ

    # 推論する
    def run_batch(path_imgs):
        imgs = np.array([im for _, im in path_imgs])

        probs = model(imgs, training=False)
        probs = probs.numpy()

        for (image_path, _), prob in zip(path_imgs, probs):
            # 最初の4つはratingなので無視する
            # # First 4 labels are actually ratings: pick one with argmax
            # ratings_names = label_names[:4]
            # rating_index = ratings_names["probs"].argmax()
            # found_rating = ratings_names[rating_index: rating_index + 1][["name", "probs"]]

            # それ以降はタグなのでconfidenceがthresholdより高いものを追加する
            # Everything else is tags: pick any where prediction confidence > threshold
            tag_text = ""
            # numpyとか使うのが良いけど、まあそれほど数も多くないのでループで
            for i, p in enumerate(prob[4:]):
                if p >= args.thresh:
                    tag_text += ", " + tags[i]

            if len(tag_text) > 0 and tag_text.startswith(','):
                tag_text = tag_text[2:]                   # 最初の ", " を消す

            with open(os.path.splitext(image_path)[0] + args.caption_extension, "wt", encoding='utf-8') as f:
                f.write(tag_text + '\n')
                if args.debug:
                    print(image_path, tag_text)

    b_imgs = []
    for image_path in tqdm(image_paths, smoothing=0.0):
        # cv2は日本語ファイル名で死ぬのとモード変換したいのでpillowで開く
        img = Image.open(image_path)
        if img.mode != 'RGB':
            img = img.convert("RGB")
        img = np.array(img)
        img = img[:, :, ::-1]                         # RGB->BGR

        # pad to square
        size = max(img.shape[0:2])
        pad_x = size - img.shape[1]
        pad_y = size - img.shape[0]
        pad_l = pad_x // 2
        pad_t = pad_y // 2
        img = np.pad(img, ((pad_t, pad_y - pad_t), (pad_l, pad_x -
                     pad_l), (0, 0)), mode='constant', constant_values=255)

        interp = cv2.INTER_AREA if size > IMAGE_SIZE else cv2.INTER_LANCZOS4
        img = cv2.resize(img, (IMAGE_SIZE, IMAGE_SIZE), interpolation=interp)
        # cv2.imshow("img", img)
        # cv2.waitKey()
        # cv2.destroyAllWindows()

        img = img.astype(np.float32)
        b_imgs.append((image_path, img))

        if len(b_imgs) >= args.batch_size:
            run_batch(b_imgs)
            b_imgs.clear()

    if len(b_imgs) > 0:
        run_batch(b_imgs)

    print("done!")


if __name__ == '__main__':
    parser = argparse.ArgumentParser()
    parser.add_argument("train_data_dir", type=str,
                        help="directory for train images / 学習画像データのディレクトリ")
    parser.add_argument("--repo_id", type=str, default=WD14_TAGGER_REPO,
                        help="repo id for wd14 tagger on Hugging Face / Hugging Faceのwd14 taggerのリポジトリID")
    parser.add_argument("--model_dir", type=str, default="wd14_tagger_model",
                        help="directory to store wd14 tagger model / wd14 taggerのモデルを格納するディレクトリ")
    parser.add_argument("--force_download", action='store_true',
                        help="force downloading wd14 tagger models / wd14 taggerのモデルを再ダウンロードします")
    parser.add_argument("--thresh", type=float, default=0.35,
                        help="threshold of confidence to add a tag / タグを追加するか判定する閾値")
    parser.add_argument("--batch_size", type=int, default=1,
                        help="batch size in inference / 推論時のバッチサイズ")
    parser.add_argument("--caption_extention", type=str, default=None,
                        help="extension of caption file (for backward compatibility) / 出力されるキャプションファイルの拡張子（スペルミスしていたのを残してあります）")
    parser.add_argument("--caption_extension", type=str, default=".txt",
                        help="extension of caption file / 出力されるキャプションファイルの拡張子")
    parser.add_argument("--debug", action="store_true", help="debug mode")

    args = parser.parse_args()

    # スペルミスしていたオプションを復元する
    if args.caption_extention is not None:
        args.caption_extension = args.caption_extention

    main(args)
=======
  # hf_hub_downloadをそのまま使うとsymlink関係で問題があるらしいので、キャッシュディレクトリとforce_filenameを指定してなんとかする
  # depreacatedの警告が出るけどなくなったらその時
  # https://github.com/toriato/stable-diffusion-webui-wd14-tagger/issues/22
  if not os.path.exists(args.model_dir) or args.force_download:
    print(f"downloading wd14 tagger model from hf_hub. id: {args.repo_id}")
    for file in FILES:
      hf_hub_download(args.repo_id, file, cache_dir=args.model_dir, force_download=True, force_filename=file)
    for file in SUB_DIR_FILES:
      hf_hub_download(args.repo_id, file, subfolder=SUB_DIR, cache_dir=os.path.join(
          args.model_dir, SUB_DIR), force_download=True, force_filename=file)
  else:
    print("using existing wd14 tagger model")

  # 画像を読み込む
  image_paths = train_util.glob_images(args.train_data_dir)
  print(f"found {len(image_paths)} images.")

  print("loading model and labels")
  model = load_model(args.model_dir)

  # label_names = pd.read_csv("2022_0000_0899_6549/selected_tags.csv")
  # 依存ライブラリを増やしたくないので自力で読むよ
  with open(os.path.join(args.model_dir, CSV_FILE), "r", encoding="utf-8") as f:
    reader = csv.reader(f)
    l = [row for row in reader]
    header = l[0]             # tag_id,name,category,count
    rows = l[1:]
  assert header[0] == 'tag_id' and header[1] == 'name' and header[2] == 'category', f"unexpected csv format: {header}"

  tags = [row[1] for row in rows[1:] if row[2] == '0']      # categoryが0、つまり通常のタグのみ

  # 推論する
  def run_batch(path_imgs):
    imgs = np.array([im for _, im in path_imgs])

    probs = model(imgs, training=False)
    probs = probs.numpy()

    for (image_path, _), prob in zip(path_imgs, probs):
      # 最初の4つはratingなので無視する
      # # First 4 labels are actually ratings: pick one with argmax
      # ratings_names = label_names[:4]
      # rating_index = ratings_names["probs"].argmax()
      # found_rating = ratings_names[rating_index: rating_index + 1][["name", "probs"]]

      # それ以降はタグなのでconfidenceがthresholdより高いものを追加する
      # Everything else is tags: pick any where prediction confidence > threshold
      tag_text = ""
      for i, p in enumerate(prob[4:]):                # numpyとか使うのが良いけど、まあそれほど数も多くないのでループで
        if p >= args.thresh and i < len(tags):
          tag_text += ", " + tags[i]

      if len(tag_text) > 0:
        tag_text = tag_text[2:]                   # 最初の ", " を消す

      with open(os.path.splitext(image_path)[0] + args.caption_extension, "wt", encoding='utf-8') as f:
        f.write(tag_text + '\n')
        if args.debug:
          print(image_path, tag_text)

  # 読み込みの高速化のためにDataLoaderを使うオプション
  if args.max_data_loader_n_workers is not None:
    dataset = ImageLoadingPrepDataset(image_paths)
    data = torch.utils.data.DataLoader(dataset, batch_size=args.batch_size, shuffle=False,
                                       num_workers=args.max_data_loader_n_workers, collate_fn=collate_fn_remove_corrupted, drop_last=False)
  else:
    data = [[(None, ip)] for ip in image_paths]

  b_imgs = []
  for data_entry in tqdm(data, smoothing=0.0):
    for data in data_entry:
      if data is None:
        continue

      image, image_path = data
      if image is not None:
        image = image.detach().numpy()
      else:
        try:
          image = Image.open(image_path)
          if image.mode != 'RGB':
            image = image.convert("RGB")
          image = preprocess_image(image)
        except Exception as e:
          print(f"Could not load image path / 画像を読み込めません: {image_path}, error: {e}")
          continue
      b_imgs.append((image_path, image))

      if len(b_imgs) >= args.batch_size:
        run_batch(b_imgs)
        b_imgs.clear()

  if len(b_imgs) > 0:
    run_batch(b_imgs)

  print("done!")


if __name__ == '__main__':
  parser = argparse.ArgumentParser()
  parser.add_argument("train_data_dir", type=str, help="directory for train images / 学習画像データのディレクトリ")
  parser.add_argument("--repo_id", type=str, default=DEFAULT_WD14_TAGGER_REPO,
                      help="repo id for wd14 tagger on Hugging Face / Hugging Faceのwd14 taggerのリポジトリID")
  parser.add_argument("--model_dir", type=str, default="wd14_tagger_model",
                      help="directory to store wd14 tagger model / wd14 taggerのモデルを格納するディレクトリ")
  parser.add_argument("--force_download", action='store_true',
                      help="force downloading wd14 tagger models / wd14 taggerのモデルを再ダウンロードします")
  parser.add_argument("--thresh", type=float, default=0.35, help="threshold of confidence to add a tag / タグを追加するか判定する閾値")
  parser.add_argument("--batch_size", type=int, default=1, help="batch size in inference / 推論時のバッチサイズ")
  parser.add_argument("--max_data_loader_n_workers", type=int, default=None,
                      help="enable image reading by DataLoader with this number of workers (faster) / DataLoaderによる画像読み込みを有効にしてこのワーカー数を適用する（読み込みを高速化）")
  parser.add_argument("--caption_extention", type=str, default=None,
                      help="extension of caption file (for backward compatibility) / 出力されるキャプションファイルの拡張子（スペルミスしていたのを残してあります）")
  parser.add_argument("--caption_extension", type=str, default=".txt", help="extension of caption file / 出力されるキャプションファイルの拡張子")
  parser.add_argument("--debug", action="store_true", help="debug mode")

  args = parser.parse_args()

  # スペルミスしていたオプションを復元する
  if args.caption_extention is not None:
    args.caption_extension = args.caption_extention

  main(args)
>>>>>>> ae33d724
<|MERGE_RESOLUTION|>--- conflicted
+++ resolved
@@ -9,13 +9,9 @@
 import numpy as np
 from tensorflow.keras.models import load_model
 from huggingface_hub import hf_hub_download
-<<<<<<< HEAD
-from itertools import chain
-=======
 import torch
 
 import library.train_util as train_util
->>>>>>> ae33d724
 
 # from wd14 tagger
 IMAGE_SIZE = 448
@@ -26,9 +22,6 @@
 SUB_DIR = "variables"
 SUB_DIR_FILES = ["variables.data-00000-of-00001", "variables.index"]
 CSV_FILE = FILES[-1]
-
-image_format = ['jpeg', 'jpg', 'png', 'webp']
-
 
 def preprocess_image(image):
   image = np.array(image)
@@ -81,137 +74,6 @@
 
 
 def main(args):
-<<<<<<< HEAD
-    # hf_hub_downloadをそのまま使うとsymlink関係で問題があるらしいので、キャッシュディレクトリとforce_filenameを指定してなんとかする
-    # depreacatedの警告が出るけどなくなったらその時
-    # https://github.com/toriato/stable-diffusion-webui-wd14-tagger/issues/22
-    if not os.path.exists(args.model_dir) or args.force_download:
-        print("downloading wd14 tagger model from hf_hub")
-        for file in FILES:
-            hf_hub_download(args.repo_id, file, cache_dir=args.model_dir,
-                            force_download=True, force_filename=file)
-        for file in SUB_DIR_FILES:
-            hf_hub_download(args.repo_id, file, subfolder=SUB_DIR, cache_dir=os.path.join(
-                args.model_dir, SUB_DIR), force_download=True, force_filename=file)
-
-    # 画像を読み込む
-    image_paths = list(chain(
-        *[glob.glob(os.path.join(args.train_data_dir, f"*.{f}")) for f in image_format]))
-    print(f"found {len(image_paths)} images.")
-    image_paths = [i for i in image_paths if not os.path.isfile(os.path.splitext(i)[0] + args.caption_extension)]
-    print(f"Need to process {len(image_paths)} images.")
-
-    print("loading model and labels")
-    model = load_model(args.model_dir)
-
-    # label_names = pd.read_csv("2022_0000_0899_6549/selected_tags.csv")
-    # 依存ライブラリを増やしたくないので自力で読むよ
-    with open(os.path.join(args.model_dir, CSV_FILE), "r", encoding="utf-8") as f:
-        reader = csv.reader(f)
-        l = [row for row in reader]
-        header = l[0]             # tag_id,name,category,count
-        rows = l[1:]
-    assert header[0] == 'tag_id' and header[1] == 'name' and header[
-        2] == 'category', f"unexpected csv format: {header}"
-
-    tags = [row[1] for row in rows[1:] if row[2]
-            == '0']      # categoryが0、つまり通常のタグのみ
-
-    # 推論する
-    def run_batch(path_imgs):
-        imgs = np.array([im for _, im in path_imgs])
-
-        probs = model(imgs, training=False)
-        probs = probs.numpy()
-
-        for (image_path, _), prob in zip(path_imgs, probs):
-            # 最初の4つはratingなので無視する
-            # # First 4 labels are actually ratings: pick one with argmax
-            # ratings_names = label_names[:4]
-            # rating_index = ratings_names["probs"].argmax()
-            # found_rating = ratings_names[rating_index: rating_index + 1][["name", "probs"]]
-
-            # それ以降はタグなのでconfidenceがthresholdより高いものを追加する
-            # Everything else is tags: pick any where prediction confidence > threshold
-            tag_text = ""
-            # numpyとか使うのが良いけど、まあそれほど数も多くないのでループで
-            for i, p in enumerate(prob[4:]):
-                if p >= args.thresh:
-                    tag_text += ", " + tags[i]
-
-            if len(tag_text) > 0 and tag_text.startswith(','):
-                tag_text = tag_text[2:]                   # 最初の ", " を消す
-
-            with open(os.path.splitext(image_path)[0] + args.caption_extension, "wt", encoding='utf-8') as f:
-                f.write(tag_text + '\n')
-                if args.debug:
-                    print(image_path, tag_text)
-
-    b_imgs = []
-    for image_path in tqdm(image_paths, smoothing=0.0):
-        # cv2は日本語ファイル名で死ぬのとモード変換したいのでpillowで開く
-        img = Image.open(image_path)
-        if img.mode != 'RGB':
-            img = img.convert("RGB")
-        img = np.array(img)
-        img = img[:, :, ::-1]                         # RGB->BGR
-
-        # pad to square
-        size = max(img.shape[0:2])
-        pad_x = size - img.shape[1]
-        pad_y = size - img.shape[0]
-        pad_l = pad_x // 2
-        pad_t = pad_y // 2
-        img = np.pad(img, ((pad_t, pad_y - pad_t), (pad_l, pad_x -
-                     pad_l), (0, 0)), mode='constant', constant_values=255)
-
-        interp = cv2.INTER_AREA if size > IMAGE_SIZE else cv2.INTER_LANCZOS4
-        img = cv2.resize(img, (IMAGE_SIZE, IMAGE_SIZE), interpolation=interp)
-        # cv2.imshow("img", img)
-        # cv2.waitKey()
-        # cv2.destroyAllWindows()
-
-        img = img.astype(np.float32)
-        b_imgs.append((image_path, img))
-
-        if len(b_imgs) >= args.batch_size:
-            run_batch(b_imgs)
-            b_imgs.clear()
-
-    if len(b_imgs) > 0:
-        run_batch(b_imgs)
-
-    print("done!")
-
-
-if __name__ == '__main__':
-    parser = argparse.ArgumentParser()
-    parser.add_argument("train_data_dir", type=str,
-                        help="directory for train images / 学習画像データのディレクトリ")
-    parser.add_argument("--repo_id", type=str, default=WD14_TAGGER_REPO,
-                        help="repo id for wd14 tagger on Hugging Face / Hugging Faceのwd14 taggerのリポジトリID")
-    parser.add_argument("--model_dir", type=str, default="wd14_tagger_model",
-                        help="directory to store wd14 tagger model / wd14 taggerのモデルを格納するディレクトリ")
-    parser.add_argument("--force_download", action='store_true',
-                        help="force downloading wd14 tagger models / wd14 taggerのモデルを再ダウンロードします")
-    parser.add_argument("--thresh", type=float, default=0.35,
-                        help="threshold of confidence to add a tag / タグを追加するか判定する閾値")
-    parser.add_argument("--batch_size", type=int, default=1,
-                        help="batch size in inference / 推論時のバッチサイズ")
-    parser.add_argument("--caption_extention", type=str, default=None,
-                        help="extension of caption file (for backward compatibility) / 出力されるキャプションファイルの拡張子（スペルミスしていたのを残してあります）")
-    parser.add_argument("--caption_extension", type=str, default=".txt",
-                        help="extension of caption file / 出力されるキャプションファイルの拡張子")
-    parser.add_argument("--debug", action="store_true", help="debug mode")
-
-    args = parser.parse_args()
-
-    # スペルミスしていたオプションを復元する
-    if args.caption_extention is not None:
-        args.caption_extension = args.caption_extention
-
-    main(args)
-=======
   # hf_hub_downloadをそのまま使うとsymlink関係で問題があるらしいので、キャッシュディレクトリとforce_filenameを指定してなんとかする
   # depreacatedの警告が出るけどなくなったらその時
   # https://github.com/toriato/stable-diffusion-webui-wd14-tagger/issues/22
@@ -227,7 +89,8 @@
 
   # 画像を読み込む
   image_paths = train_util.glob_images(args.train_data_dir)
-  print(f"found {len(image_paths)} images.")
+  image_paths = [i for i in image_paths if not os.path.isfile(os.path.splitext(i)[0] + args.caption_extension)]
+  print(f"Need to process {len(image_paths)} images.")
 
   print("loading model and labels")
   model = load_model(args.model_dir)
@@ -334,5 +197,4 @@
   if args.caption_extention is not None:
     args.caption_extension = args.caption_extention
 
-  main(args)
->>>>>>> ae33d724
+  main(args)