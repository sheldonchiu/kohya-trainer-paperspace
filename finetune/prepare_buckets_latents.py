--- conflicted
+++ resolved
@@ -170,17 +170,12 @@
   assert len(
     max_reso) == 2, f"illegal resolution (not 'width,height') / 画像サイズに誤りがあります。'幅,高さ'で指定してください: {args.max_resolution}"
 
-<<<<<<< HEAD
-  bucket_resos, bucket_aspect_ratios = model_util.make_bucket_resolutions(
-    max_reso, args.min_bucket_reso, args.max_bucket_reso)
-=======
   bucket_manager = train_util.BucketManager(args.bucket_no_upscale, max_reso,
                                             args.min_bucket_reso, args.max_bucket_reso, args.bucket_reso_steps)
   if not args.bucket_no_upscale:
     bucket_manager.make_buckets()
   else:
     print("min_bucket_reso and max_bucket_reso are ignored if bucket_no_upscale is set, because bucket reso is defined by image size automatically / bucket_no_upscaleが指定された場合は、bucketの解像度は画像サイズから自動計算されるため、min_bucket_resoとmax_bucket_resoは無視されます")
->>>>>>> b32abdd3
 
   # 画像をひとつずつ適切なbucketに割り当てながらlatentを計算する
   img_ar_errors = []
@@ -188,44 +183,29 @@
   def process_batch(is_last):
     for bucket in bucket_manager.buckets:
       if (is_last and len(bucket) > 0) or len(bucket) >= args.batch_size:
-<<<<<<< HEAD
         for idx, vae in enumerate(vae_list):
-          latents = get_latents(vae, [img for _, _, img in bucket], weight_dtype)
+          latents = get_latents(vae, [img for _, img in bucket], weight_dtype)
+          assert latents.shape[2] == bucket[0][1].shape[0] // 8 and latents.shape[3] == bucket[0][1].shape[1] // 8, \
+              f"latent shape {latents.shape}, {bucket[0][1].shape}"
 
           for (image_key, _, _), latent in zip(bucket, latents):
             npz_file_name = get_npz_filename_wo_ext(os.path.join(args.train_data_dir, f"v{idx+1}"), image_key, args.full_path, False)
-=======
-        latents = get_latents(vae, [img for _, img in bucket], weight_dtype)
-        assert latents.shape[2] == bucket[0][1].shape[0] // 8 and latents.shape[3] == bucket[0][1].shape[1] // 8, \
-            f"latent shape {latents.shape}, {bucket[0][1].shape}"
-
-        for (image_key, _), latent in zip(bucket, latents):
-          npz_file_name = get_npz_filename_wo_ext(args.train_data_dir, image_key, args.full_path, False)
-          np.savez(npz_file_name, latent)
-
-        # flip
-        if args.flip_aug:
-          latents = get_latents(vae, [img[:, ::-1].copy() for _, img in bucket], weight_dtype)   # copyがないとTensor変換できない
-
-          for (image_key, _), latent in zip(bucket, latents):
-            npz_file_name = get_npz_filename_wo_ext(args.train_data_dir, image_key, args.full_path, True)
->>>>>>> b32abdd3
             np.savez(npz_file_name, latent)
-        else:
-          # remove existing flipped npz
-          for image_key, _ in bucket:
-            npz_file_name = get_npz_filename_wo_ext(args.train_data_dir, image_key, args.full_path, True) + ".npz"
-            if os.path.isfile(npz_file_name):
-              print(f"remove existing flipped npz / 既存のflipされたnpzファイルを削除します: {npz_file_name}")
-              os.remove(npz_file_name)
 
           # flip
           if args.flip_aug:
             latents = get_latents(vae, [img[:, ::-1].copy() for _, _, img in bucket], weight_dtype)   # copyがないとTensor変換できない
 
-            for (image_key, _, _), latent in zip(bucket, latents):
+            for (image_key, _), latent in zip(bucket, latents):
               npz_file_name = get_npz_filename_wo_ext(os.path.join(args.train_data_dir, f"v{idx+1}"), image_key, args.full_path, True)
               np.savez(npz_file_name, latent)
+          else:
+            # remove existing flipped npz
+            for image_key, _ in bucket:
+              npz_file_name = get_npz_filename_wo_ext(os.path.join(args.train_data_dir, f"v{idx+1}"), image_key, args.full_path, True)
+              if os.path.isfile(npz_file_name):
+                print(f"remove existing flipped npz / 既存のflipされたnpzファイルを削除します: {npz_file_name}")
+                os.remove(npz_file_name)
 
         bucket.clear()
 
@@ -264,13 +244,6 @@
     img_ar_errors.append(abs(ar_error))
     bucket_counts[reso] = bucket_counts.get(reso, 0) + 1
 
-<<<<<<< HEAD
-    resized_size = (int(image.width * scale + .5),
-                    int(image.height * scale + .5))
-    
-    # print(image.width, image.height, bucket_id, bucket_resos[bucket_id], ar_errors[bucket_id], resized_size,
-    #       bucket_resos[bucket_id][0] - resized_size[0], bucket_resos[bucket_id][1] - resized_size[1])
-=======
     # メタデータに記録する解像度はlatent単位とするので、8単位で切り捨て
     metadata[image_key]['train_resolution'] = (reso[0] - reso[0] % 8, reso[1] - reso[1] % 8)
 
@@ -280,7 +253,6 @@
           1], f"internal error, resized size not match: {reso}, {resized_size}, {image.width}, {image.height}"
       assert resized_size[0] >= reso[0] and resized_size[1] >= reso[
           1], f"internal error, resized size too small: {reso}, {resized_size}, {image.width}, {image.height}"
->>>>>>> b32abdd3
 
     assert resized_size[0] >= reso[0] and resized_size[1] >= reso[
         1], f"internal error resized size is small: {resized_size}, {reso}"
@@ -308,13 +280,13 @@
     # 画像をリサイズしてトリミングする
     # PILにinter_areaがないのでcv2で……
     image = np.array(image)
-<<<<<<< HEAD
     upscaled = False
     if args.upscale and image.shape[0] * image.shape[1] <= args.upscale_enable_reso:
       upscaled = True
       image, _ = upsampler.enhance(image, outscale=args.upscale_outscale)
-
-    image = cv2.resize(image, resized_size, interpolation=cv2.INTER_AREA)
+      
+    if resized_size[0] != image.shape[1] or resized_size[1] != image.shape[0]: 
+      image = cv2.resize(image, resized_size, interpolation=cv2.INTER_AREA)
     if args.debug_dir:
       if upscaled:
           out_file = os.path.join(
@@ -323,11 +295,6 @@
           out_file = os.path.join(
               args.debug_dir, f"{os.path.basename(image_path)}")
       cv2.imwrite(out_file, image[:, :, ::-1])
-=======
-    if resized_size[0] != image.shape[1] or resized_size[1] != image.shape[0]:            # リサイズ処理が必要？
-      image = cv2.resize(image, resized_size, interpolation=cv2.INTER_AREA)
-
->>>>>>> b32abdd3
     if resized_size[0] > reso[0]:
       trim_size = resized_size[0] - reso[0]
       image = image[:, trim_size//2:trim_size//2 + reso[0]]
@@ -338,13 +305,8 @@
 
     assert image.shape[0] == reso[1] and image.shape[1] == reso[0], f"internal error, illegal trimmed size: {image.shape}, {reso}"
 
-<<<<<<< HEAD
-      # # debug
-      # cv2.imwrite(f"r:\\test\\img_{i:05d}.jpg", image[:, :, ::-1])
-=======
     # # debug
     # cv2.imwrite(f"r:\\test\\img_{len(img_ar_errors)}.jpg", image[:, :, ::-1])
->>>>>>> b32abdd3
 
     # バッチへ追加
     bucket_manager.add_image(reso, (image_key, image))
@@ -390,19 +352,12 @@
                     help="enable image reading by DataLoader with this number of workers (faster) / DataLoaderによる画像読み込みを有効にしてこのワーカー数を適用する（読み込みを高速化）")
   parser.add_argument("--max_resolution", type=str, default="512,512",
                       help="max resolution in fine tuning (width,height) / fine tuning時の最大画像サイズ 「幅,高さ」（使用メモリ量に関係します）")
-<<<<<<< HEAD
-  parser.add_argument("--min_bucket_reso", type=int, default=256,
-                      help="minimum resolution for buckets / bucketの最小解像度")
-  parser.add_argument("--max_bucket_reso", type=int, default=1024,
-                      help="maximum resolution for buckets / bucketの最小解像度")
-=======
   parser.add_argument("--min_bucket_reso", type=int, default=256, help="minimum resolution for buckets / bucketの最小解像度")
   parser.add_argument("--max_bucket_reso", type=int, default=1024, help="maximum resolution for buckets / bucketの最小解像度")
   parser.add_argument("--bucket_reso_steps", type=int, default=64,
                       help="steps of resolution for buckets, divisible by 8 is recommended / bucketの解像度の単位、8で割り切れる値を推奨します")
   parser.add_argument("--bucket_no_upscale", action="store_true",
                       help="make bucket for each image without upscaling / 画像を拡大せずbucketを作成します")
->>>>>>> b32abdd3
   parser.add_argument("--mixed_precision", type=str, default="no",
                       choices=["no", "fp16", "bf16"], help="use mixed precision / 混合精度を使う場合、その精度")
   parser.add_argument("--full_path", action="store_true",
