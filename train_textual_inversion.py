--- conflicted
+++ resolved
@@ -76,296 +76,9 @@
 
 
 def train(args):
-<<<<<<< HEAD
-  if args.output_name is None:
-    args.output_name = args.token_string
-  use_template = args.use_object_template or args.use_style_template
-
-  train_util.verify_training_args(args)
-  train_util.prepare_dataset_args(args, True)
-
-  cache_latents = args.cache_latents
-
-  if args.seed is not None:
-    set_seed(args.seed)
-
-  tokenizer = train_util.load_tokenizer(args)
-
-  # acceleratorを準備する
-  print("prepare accelerator")
-  accelerator, unwrap_model = train_util.prepare_accelerator(args)
-
-  # mixed precisionに対応した型を用意しておき適宜castする
-  weight_dtype, save_dtype = train_util.prepare_dtype(args)
-
-  # モデルを読み込む
-  text_encoder, vae, unet, _ = train_util.load_target_model(args, weight_dtype)
-
-  # Convert the init_word to token_id
-  if args.init_word is not None:
-    init_token_ids = tokenizer.encode(args.init_word, add_special_tokens=False)
-    if len(init_token_ids) > 1 and len(init_token_ids) != args.num_vectors_per_token:
-      print(
-          f"token length for init words is not same to num_vectors_per_token, init words is repeated or truncated / 初期化単語のトークン長がnum_vectors_per_tokenと合わないため、繰り返しまたは切り捨てが発生します: length {len(init_token_ids)}")
-  else:
-    init_token_ids = None
-
-  # add new word to tokenizer, count is num_vectors_per_token
-  token_strings = [args.token_string] + [f"{args.token_string}{i+1}" for i in range(args.num_vectors_per_token - 1)]
-  num_added_tokens = tokenizer.add_tokens(token_strings)
-  assert num_added_tokens == args.num_vectors_per_token, f"tokenizer has same word to token string. please use another one / 指定したargs.token_stringは既に存在します。別の単語を使ってください: {args.token_string}"
-
-  token_ids = tokenizer.convert_tokens_to_ids(token_strings)
-  print(f"tokens are added: {token_ids}")
-  assert min(token_ids) == token_ids[0] and token_ids[-1] == token_ids[0] + len(token_ids) - 1, f"token ids is not ordered"
-  assert len(tokenizer) - 1 == token_ids[-1], f"token ids is not end of tokenize: {len(tokenizer)}"
-
-  # Resize the token embeddings as we are adding new special tokens to the tokenizer
-  text_encoder.resize_token_embeddings(len(tokenizer))
-
-  # Initialise the newly added placeholder token with the embeddings of the initializer token
-  token_embeds = text_encoder.get_input_embeddings().weight.data
-  if init_token_ids is not None:
-    for i, token_id in enumerate(token_ids):
-      token_embeds[token_id] = token_embeds[init_token_ids[i % len(init_token_ids)]]
-      # print(token_id, token_embeds[token_id].mean(), token_embeds[token_id].min())
-
-  # load weights
-  if args.weights is not None:
-    embeddings = load_weights(args.weights)
-    assert len(token_ids) == len(
-        embeddings), f"num_vectors_per_token is mismatch for weights / 指定した重みとnum_vectors_per_tokenの値が異なります: {len(embeddings)}"
-    # print(token_ids, embeddings.size())
-    for token_id, embedding in zip(token_ids, embeddings):
-      token_embeds[token_id] = embedding
-      # print(token_id, token_embeds[token_id].mean(), token_embeds[token_id].min())
-    print(f"weighs loaded")
-
-  print(f"create embeddings for {args.num_vectors_per_token} tokens, for {args.token_string}")
-
-  # データセットを準備する
-  blueprint_generator = BlueprintGenerator(ConfigSanitizer(True, True, False))
-  if args.dataset_config is not None:
-    print(f"Load dataset config from {args.dataset_config}")
-    user_config = config_util.load_user_config(args.dataset_config)
-    ignored = ["train_data_dir", "reg_data_dir", "in_json"]
-    if any(getattr(args, attr) is not None for attr in ignored):
-      print("ignore following options because config file is found: {0} / 設定ファイルが利用されるため以下のオプションは無視されます: {0}".format(', '.join(ignored)))
-  else:
-    use_dreambooth_method = args.in_json is None
-    if use_dreambooth_method:
-      print("Use DreamBooth method.")
-      user_config = {
-        "datasets": [{
-          "subsets": config_util.generate_dreambooth_subsets_config_by_subdirs(args.train_data_dir, args.reg_data_dir)
-        }]
-      }
-    else:
-      print("Train with captions.")
-      user_config = {
-        "datasets": [{
-          "subsets": [{
-            "image_dir": args.train_data_dir,
-            "metadata_file": args.in_json,
-          }]
-        }]
-      }
-
-  blueprint = blueprint_generator.generate(user_config, args, tokenizer=tokenizer)
-  train_dataset_group = config_util.generate_dataset_group_by_blueprint(blueprint.dataset_group)
-
-  # make captions: tokenstring tokenstring1 tokenstring2 ...tokenstringn という文字列に書き換える超乱暴な実装
-  if use_template:
-    print("use template for training captions. is object: {args.use_object_template}")
-    templates = imagenet_templates_small if args.use_object_template else imagenet_style_templates_small
-    replace_to = " ".join(token_strings)
-    captions = []
-    for tmpl in templates:
-      captions.append(tmpl.format(replace_to))
-    train_dataset_group.add_replacement("", captions)
-
-    if args.num_vectors_per_token > 1:
-      prompt_replacement = (args.token_string, replace_to)
-    else:
-      prompt_replacement = None
-  else:
-    if args.num_vectors_per_token > 1:
-      replace_to = " ".join(token_strings)
-      train_dataset_group.add_replacement(args.token_string, replace_to)
-      prompt_replacement = (args.token_string, replace_to)
-    else:
-      prompt_replacement = None
-
-  if args.debug_dataset:
-    train_util.debug_dataset(train_dataset_group, show_input_ids=True)
-    return
-  if len(train_dataset_group) == 0:
-    print("No data found. Please verify arguments / 画像がありません。引数指定を確認してください")
-    return
-
-  if cache_latents:
-    assert train_dataset_group.is_latent_cacheable(), "when caching latents, either color_aug or random_crop cannot be used / latentをキャッシュするときはcolor_augとrandom_cropは使えません"
-
-  # モデルに xformers とか memory efficient attention を組み込む
-  train_util.replace_unet_modules(unet, args.mem_eff_attn, args.xformers)
-
-  # 学習を準備する
-  if cache_latents:
-    vae.to(accelerator.device, dtype=weight_dtype)
-    vae.requires_grad_(False)
-    vae.eval()
-    with torch.no_grad():
-      train_dataset_group.cache_latents(vae)
-    vae.to("cpu")
-    if torch.cuda.is_available():
-      torch.cuda.empty_cache()
-    gc.collect()
-
-  if args.gradient_checkpointing:
-    unet.enable_gradient_checkpointing()
-    text_encoder.gradient_checkpointing_enable()
-
-  # 学習に必要なクラスを準備する
-  print("prepare optimizer, data loader etc.")
-  trainable_params = text_encoder.get_input_embeddings().parameters()
-  _, _, optimizer = train_util.get_optimizer(args, trainable_params)
-
-  # dataloaderを準備する
-  # DataLoaderのプロセス数：0はメインプロセスになる
-  n_workers = min(args.max_data_loader_n_workers, os.cpu_count() - 1)      # cpu_count-1 ただし最大で指定された数まで
-  train_dataloader = torch.utils.data.DataLoader(
-      train_dataset_group, batch_size=1, shuffle=True, collate_fn=collate_fn, num_workers=n_workers, persistent_workers=args.persistent_data_loader_workers)
-
-  # 学習ステップ数を計算する
-  if args.max_train_epochs is not None:
-    args.max_train_steps = args.max_train_epochs * len(train_dataloader)
-    print(f"override steps. steps for {args.max_train_epochs} epochs is / 指定エポックまでのステップ数: {args.max_train_steps}")
-
-  # lr schedulerを用意する
-  lr_scheduler = train_util.get_scheduler_fix(args, optimizer, accelerator.num_processes)
-
-  # acceleratorがなんかよろしくやってくれるらしい
-  text_encoder, optimizer, train_dataloader, lr_scheduler = accelerator.prepare(
-      text_encoder, optimizer, train_dataloader, lr_scheduler)
-
-  index_no_updates = torch.arange(len(tokenizer)) < token_ids[0]
-  # print(len(index_no_updates), torch.sum(index_no_updates))
-  orig_embeds_params = unwrap_model(text_encoder).get_input_embeddings().weight.data.detach().clone()
-
-  # Freeze all parameters except for the token embeddings in text encoder
-  text_encoder.requires_grad_(True)
-  text_encoder.text_model.encoder.requires_grad_(False)
-  text_encoder.text_model.final_layer_norm.requires_grad_(False)
-  text_encoder.text_model.embeddings.position_embedding.requires_grad_(False)
-  # text_encoder.text_model.embeddings.token_embedding.requires_grad_(True)
-
-  unet.requires_grad_(False)
-  unet.to(accelerator.device, dtype=weight_dtype)
-  if args.gradient_checkpointing:                       # according to TI example in Diffusers, train is required
-    unet.train()
-  else:
-    unet.eval()
-
-  if not cache_latents:
-    vae.requires_grad_(False)
-    vae.eval()
-    vae.to(accelerator.device, dtype=weight_dtype)
-
-  # 実験的機能：勾配も含めたfp16学習を行う　PyTorchにパッチを当ててfp16でのgrad scaleを有効にする
-  if args.full_fp16:
-    train_util.patch_accelerator_for_fp16_training(accelerator)
-    text_encoder.to(weight_dtype)
-
-  # resumeする
-  if args.resume is not None:
-    print(f"resume training from state: {args.resume}")
-    accelerator.load_state(args.resume)
-
-  # epoch数を計算する
-  num_update_steps_per_epoch = math.ceil(len(train_dataloader) / args.gradient_accumulation_steps)
-  num_train_epochs = math.ceil(args.max_train_steps / num_update_steps_per_epoch)
-  if (args.save_n_epoch_ratio is not None) and (args.save_n_epoch_ratio > 0):
-    args.save_every_n_epochs = math.floor(num_train_epochs / args.save_n_epoch_ratio) or 1
-
-  # 学習する
-  total_batch_size = args.train_batch_size * accelerator.num_processes * args.gradient_accumulation_steps
-  print("running training / 学習開始")
-  print(f"  num train images * repeats / 学習画像の数×繰り返し回数: {train_dataset_group.num_train_images}")
-  print(f"  num reg images / 正則化画像の数: {train_dataset_group.num_reg_images}")
-  print(f"  num batches per epoch / 1epochのバッチ数: {len(train_dataloader)}")
-  print(f"  num epochs / epoch数: {num_train_epochs}")
-  print(f"  batch size per device / バッチサイズ: {args.train_batch_size}")
-  print(f"  total train batch size (with parallel & distributed & accumulation) / 総バッチサイズ（並列学習、勾配合計含む）: {total_batch_size}")
-  print(f"  gradient ccumulation steps / 勾配を合計するステップ数 = {args.gradient_accumulation_steps}")
-  print(f"  total optimization steps / 学習ステップ数: {args.max_train_steps}")
-
-  progress_bar = tqdm(range(args.max_train_steps), smoothing=0, disable=not accelerator.is_local_main_process, desc="steps")
-  global_step = 0
-
-  noise_scheduler = DDPMScheduler(beta_start=0.00085, beta_end=0.012, beta_schedule="scaled_linear",
-                                  num_train_timesteps=1000, clip_sample=False)
-
-  if accelerator.is_main_process:
-    accelerator.init_trackers("textual_inversion")
-
-  for epoch in range(num_train_epochs):
-    print(f"epoch {epoch+1}/{num_train_epochs}")
-    train_dataset_group.set_current_epoch(epoch + 1)
-
-    text_encoder.train()
-
-    loss_total = 0
-    for step, batch in enumerate(train_dataloader):
-      with accelerator.accumulate(text_encoder):
-        with torch.no_grad():
-          if "latents" in batch and batch["latents"] is not None:
-            latents = batch["latents"].to(accelerator.device)
-          else:
-            # latentに変換
-            latents = vae.encode(batch["images"].to(dtype=weight_dtype)).latent_dist.sample()
-          latents = latents * 0.18215
-        b_size = latents.shape[0]
-
-        # Get the text embedding for conditioning
-        input_ids = batch["input_ids"].to(accelerator.device)
-        # weight_dtype) use float instead of fp16/bf16 because text encoder is float
-        encoder_hidden_states = train_util.get_hidden_states(args, input_ids, tokenizer, text_encoder, torch.float)
-
-        # Sample noise that we'll add to the latents
-        noise = torch.randn_like(latents, device=latents.device)
-        if args.noise_offset:
-          # https://www.crosslabs.org//blog/diffusion-with-offset-noise
-          noise += args.noise_offset * torch.randn((latents.shape[0], latents.shape[1], 1, 1), device=latents.device)
-
-        # Sample a random timestep for each image
-        timesteps = torch.randint(0, noise_scheduler.config.num_train_timesteps, (b_size,), device=latents.device)
-        timesteps = timesteps.long()
-
-        # Add noise to the latents according to the noise magnitude at each timestep
-        # (this is the forward diffusion process)
-        noisy_latents = noise_scheduler.add_noise(latents, noise, timesteps)
-
-        # Predict the noise residual
-        noise_pred = unet(noisy_latents, timesteps, encoder_hidden_states).sample
-
-        if args.v_parameterization:
-          # v-parameterization training
-          target = noise_scheduler.get_velocity(latents, noise, timesteps)
-        else:
-          target = noise
-
-        loss = torch.nn.functional.mse_loss(noise_pred.float(), target.float(), reduction="none")
-        loss = loss.mean([1, 2, 3])
-
-        loss_weights = batch["loss_weights"]                      # 各sampleごとのweight
-        loss = loss * loss_weights
-
-        loss = loss.mean()                # 平均なのでbatch_sizeで割る必要なし
-=======
     if args.output_name is None:
         args.output_name = args.token_string
     use_template = args.use_object_template or args.use_style_template
->>>>>>> 83e102c6
 
     train_util.verify_training_args(args)
     train_util.prepare_dataset_args(args, True)
@@ -548,14 +261,7 @@
         print(f"override steps. steps for {args.max_train_epochs} epochs is / 指定エポックまでのステップ数: {args.max_train_steps}")
 
     # lr schedulerを用意する
-    lr_scheduler = train_util.get_scheduler_fix(
-        args.lr_scheduler,
-        optimizer,
-        num_warmup_steps=args.lr_warmup_steps,
-        num_training_steps=args.max_train_steps * args.gradient_accumulation_steps,
-        num_cycles=args.lr_scheduler_num_cycles,
-        power=args.lr_scheduler_power,
-    )
+    lr_scheduler = train_util.get_scheduler_fix(args, optimizer, accelerator.num_processes)
 
     # acceleratorがなんかよろしくやってくれるらしい
     text_encoder, optimizer, train_dataloader, lr_scheduler = accelerator.prepare(
