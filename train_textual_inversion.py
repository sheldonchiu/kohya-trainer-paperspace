--- conflicted
+++ resolved
@@ -498,16 +498,9 @@
             init_kwargs = {}
             if args.log_tracker_config is not None:
                 init_kwargs = toml.load(args.log_tracker_config)
-<<<<<<< HEAD
             accelerator.init_trackers("textual_inversion" if args.log_tracker_name is None else args.log_tracker_name, 
                                         config=vars(args) if args.log_with in ['wandb', 'all'] else None, 
                                         init_kwargs=init_kwargs)
-=======
-            accelerator.init_trackers(
-                "textual_inversion" if args.log_tracker_name is None else args.log_tracker_name, init_kwargs=init_kwargs
-            )
-
->>>>>>> f4a2bc6c
         # function for saving/removing
         def save_model(ckpt_name, embs_list, steps, epoch_no, force_sync_upload=False):
             os.makedirs(args.output_dir, exist_ok=True)
