--- conflicted
+++ resolved
@@ -44,12 +44,7 @@
 
 # region dataset
 
-<<<<<<< HEAD
-IMAGE_EXTENSIONS = [".png", ".jpg", ".jpeg", ".webp", ".bmp", ".npz"]
-=======
 IMAGE_EXTENSIONS = [".png", ".jpg", ".jpeg", ".webp", ".bmp"]
-# , ".PNG", ".JPG", ".JPEG", ".WEBP", ".BMP"]         # Linux?
->>>>>>> ae33d724
 
 
 class ImageInfo():
