from torch.nn.parallel import DistributedDataParallel as DDP
import importlib
import argparse
import gc
import math
import os
import random
import time
import json
import toml
from multiprocessing import Value

from tqdm import tqdm
import torch
torch.backends.cuda.matmul.allow_tf32 = True
from accelerate.utils import set_seed
from diffusers import DDPMScheduler

import library.train_util as train_util
from library.train_util import (
    DreamBoothDataset,
)
import library.config_util as config_util
from library.config_util import (
    ConfigSanitizer,
    BlueprintGenerator,
)
<<<<<<< HEAD

def collate_fn(examples):
    return examples[0]
=======
import library.custom_train_functions as custom_train_functions
from library.custom_train_functions import apply_snr_weight 
>>>>>>> 49b29f2d


# TODO 他のスクリプトと共通化する
def generate_step_logs(args: argparse.Namespace, current_loss, avr_loss, lr_scheduler):
    logs = {"loss/current": current_loss, "loss/average": avr_loss}

    if args.network_train_unet_only:
        logs["lr/unet"] = float(lr_scheduler.get_last_lr()[0])
    elif args.network_train_text_encoder_only:
        logs["lr/textencoder"] = float(lr_scheduler.get_last_lr()[0])
    else:
        logs["lr/textencoder"] = float(lr_scheduler.get_last_lr()[0])
        logs["lr/unet"] = float(lr_scheduler.get_last_lr()[-1])  # may be same to textencoder

    if args.optimizer_type.lower() == "DAdaptation".lower():  # tracking d*lr value of unet.
        logs["lr/d*lr"] = lr_scheduler.optimizers[-1].param_groups[0]["d"] * lr_scheduler.optimizers[-1].param_groups[0]["lr"]

    return logs


def train(args):
    session_id = random.randint(0, 2**32)
    training_started_at = time.time()
    train_util.verify_training_args(args)
    train_util.prepare_dataset_args(args, True)

    cache_latents = args.cache_latents
    use_dreambooth_method = args.in_json is None
    use_user_config = args.dataset_config is not None

    if args.seed is not None:
        set_seed(args.seed)

    tokenizer = train_util.load_tokenizer(args)

    # データセットを準備する
    blueprint_generator = BlueprintGenerator(ConfigSanitizer(True, True, True))
    if use_user_config:
        print(f"Load dataset config from {args.dataset_config}")
        user_config = config_util.load_user_config(args.dataset_config)
        ignored = ["train_data_dir", "reg_data_dir", "in_json"]
        if any(getattr(args, attr) is not None for attr in ignored):
            print(
                "ignore following options because config file is found: {0} / 設定ファイルが利用されるため以下のオプションは無視されます: {0}".format(
                    ", ".join(ignored)
                )
            )
    else:
        if use_dreambooth_method:
            print("Use DreamBooth method.")
            user_config = {
                "datasets": [
                    {"subsets": config_util.generate_dreambooth_subsets_config_by_subdirs(args.train_data_dir, args.reg_data_dir)}
                ]
            }
        else:
            print("Train with captions.")
            user_config = {
                "datasets": [
                    {
                        "subsets": [
                            {
                                "image_dir": args.train_data_dir,
                                "metadata_file": args.in_json,
                            }
                        ]
                    }
                ]
            }

    blueprint = blueprint_generator.generate(user_config, args, tokenizer=tokenizer)
    train_dataset_group = config_util.generate_dataset_group_by_blueprint(blueprint.dataset_group)

    current_epoch = Value('i',0)
    current_step = Value('i',0)
    collater = train_util.collater_class(current_epoch,current_step)

    if args.debug_dataset:
        train_util.debug_dataset(train_dataset_group)
        return
    if len(train_dataset_group) == 0:
        print(
            "No data found. Please verify arguments (train_data_dir must be the parent of folders with images) / 画像がありません。引数指定を確認してください（train_data_dirには画像があるフォルダではなく、画像があるフォルダの親フォルダを指定する必要があります）"
        )
        return

    if cache_latents:
        assert (
            train_dataset_group.is_latent_cacheable()
        ), "when caching latents, either color_aug or random_crop cannot be used / latentをキャッシュするときはcolor_augとrandom_cropは使えません"

    # acceleratorを準備する
    print("prepare accelerator")
    accelerator, unwrap_model = train_util.prepare_accelerator(args)
    is_main_process = accelerator.is_main_process

    # mixed precisionに対応した型を用意しておき適宜castする
    weight_dtype, save_dtype = train_util.prepare_dtype(args)

    # モデルを読み込む
    text_encoder, vae, unet, _ = train_util.load_target_model(args, weight_dtype)

    # work on low-ram device
    if args.lowram:
        text_encoder.to("cuda")
        unet.to("cuda")

    # モデルに xformers とか memory efficient attention を組み込む
    train_util.replace_unet_modules(unet, args.mem_eff_attn, args.xformers)

    # 学習を準備する
    if cache_latents:
        vae.to(accelerator.device, dtype=weight_dtype)
        vae.requires_grad_(False)
        vae.eval()
        with torch.no_grad():
            train_dataset_group.cache_latents(vae, args.vae_batch_size)
        vae.to("cpu")
        if torch.cuda.is_available():
            torch.cuda.empty_cache()
        gc.collect()

    # prepare network
    import sys

    sys.path.append(os.path.dirname(__file__))
    print("import network module:", args.network_module)
    network_module = importlib.import_module(args.network_module)

    net_kwargs = {}
    if args.network_args is not None:
        for net_arg in args.network_args:
            key, value = net_arg.split("=")
            net_kwargs[key] = value

    # if a new network is added in future, add if ~ then blocks for each network (;'∀')
    network = network_module.create_network(1.0, args.network_dim, args.network_alpha, vae, text_encoder, unet, **net_kwargs)
    if network is None:
        return

    if args.network_weights is not None:
        print("load network weights from:", args.network_weights)
        network.load_weights(args.network_weights)

    train_unet = not args.network_train_text_encoder_only
    train_text_encoder = not args.network_train_unet_only
    network.apply_to(text_encoder, unet, train_text_encoder, train_unet)

    if args.gradient_checkpointing:
        unet.enable_gradient_checkpointing()
        text_encoder.gradient_checkpointing_enable()
        network.enable_gradient_checkpointing()  # may have no effect

    # 学習に必要なクラスを準備する
    print("prepare optimizer, data loader etc.")

    trainable_params = network.prepare_optimizer_params(args.text_encoder_lr, args.unet_lr)
    optimizer_name, optimizer_args, optimizer = train_util.get_optimizer(args, trainable_params)

    # dataloaderを準備する
    # DataLoaderのプロセス数：0はメインプロセスになる
    n_workers = min(args.max_data_loader_n_workers, os.cpu_count() - 1)  # cpu_count-1 ただし最大で指定された数まで
    
    train_dataloader = torch.utils.data.DataLoader(
        train_dataset_group,
        batch_size=1,
        shuffle=True,
        collate_fn=collater,
        num_workers=n_workers,
        persistent_workers=args.persistent_data_loader_workers,
    )

    # 学習ステップ数を計算する
    if args.max_train_epochs is not None:
        args.max_train_steps = args.max_train_epochs * math.ceil(len(train_dataloader) / accelerator.num_processes / args.gradient_accumulation_steps)
        if is_main_process:
            print(f"override steps. steps for {args.max_train_epochs} epochs is / 指定エポックまでのステップ数: {args.max_train_steps}")

    # データセット側にも学習ステップを送信
    train_dataset_group.set_max_train_steps(args.max_train_steps)

    # lr schedulerを用意する
    lr_scheduler = train_util.get_scheduler_fix(args, optimizer, accelerator.num_processes)

    # 実験的機能：勾配も含めたfp16学習を行う　モデル全体をfp16にする
    if args.full_fp16:
        assert (
            args.mixed_precision == "fp16"
        ), "full_fp16 requires mixed precision='fp16' / full_fp16を使う場合はmixed_precision='fp16'を指定してください。"
        print("enable full fp16 training.")
        network.to(weight_dtype)

    # acceleratorがなんかよろしくやってくれるらしい
    if train_unet and train_text_encoder:
        unet, text_encoder, network, optimizer, train_dataloader, lr_scheduler = accelerator.prepare(
            unet, text_encoder, network, optimizer, train_dataloader, lr_scheduler
        )
    elif train_unet:
        unet, network, optimizer, train_dataloader, lr_scheduler = accelerator.prepare(
            unet, network, optimizer, train_dataloader, lr_scheduler
        )
    elif train_text_encoder:
        text_encoder, network, optimizer, train_dataloader, lr_scheduler = accelerator.prepare(
            text_encoder, network, optimizer, train_dataloader, lr_scheduler
        )
    else:
        network, optimizer, train_dataloader, lr_scheduler = accelerator.prepare(network, optimizer, train_dataloader, lr_scheduler)

    unet.requires_grad_(False)
    unet.to(accelerator.device, dtype=weight_dtype)
    text_encoder.requires_grad_(False)
    text_encoder.to(accelerator.device)
    if args.gradient_checkpointing:  # according to TI example in Diffusers, train is required
        unet.train()
        text_encoder.train()

        # set top parameter requires_grad = True for gradient checkpointing works
        if type(text_encoder) == DDP:
            text_encoder.module.text_model.embeddings.requires_grad_(True)
        else:
            text_encoder.text_model.embeddings.requires_grad_(True)
    else:
        unet.eval()
        text_encoder.eval()

    # support DistributedDataParallel
    if type(unet) == DDP:
      unet_ddp = unet
      unet = unet_ddp.module
    if type(text_encoder) == DDP:
      text_encoder_ddp = text_encoder
      text_encoder = text_encoder_ddp.module
    if type(network) == DDP:
      network_ddp = network
      network = network_ddp.module
    
    network.prepare_grad_etc(text_encoder, unet)

    if not cache_latents:
        vae.requires_grad_(False)
        vae.eval()
        vae.to(accelerator.device, dtype=weight_dtype)

    # 実験的機能：勾配も含めたfp16学習を行う　PyTorchにパッチを当ててfp16でのgrad scaleを有効にする
    if args.full_fp16:
        train_util.patch_accelerator_for_fp16_training(accelerator)

    # resumeする
    if args.resume is not None:
        print(f"resume training from state: {args.resume}")
        accelerator.load_state(args.resume)

    # epoch数を計算する
    num_update_steps_per_epoch = math.ceil(len(train_dataloader) / args.gradient_accumulation_steps)
    num_train_epochs = math.ceil(args.max_train_steps / num_update_steps_per_epoch)
    if (args.save_n_epoch_ratio is not None) and (args.save_n_epoch_ratio > 0):
        args.save_every_n_epochs = math.floor(num_train_epochs / args.save_n_epoch_ratio) or 1

    # 学習する
    # TODO: find a way to handle total batch size when there are multiple datasets
    total_batch_size = args.train_batch_size * accelerator.num_processes * args.gradient_accumulation_steps

    if is_main_process:
        print("running training / 学習開始")
        print(f"  num train images * repeats / 学習画像の数×繰り返し回数: {train_dataset_group.num_train_images}")
        print(f"  num reg images / 正則化画像の数: {train_dataset_group.num_reg_images}")
        print(f"  num batches per epoch / 1epochのバッチ数: {len(train_dataloader)}")
        print(f"  num epochs / epoch数: {num_train_epochs}")
        print(f"  batch size per device / バッチサイズ: {', '.join([str(d.batch_size) for d in train_dataset_group.datasets])}")
        # print(f"  total train batch size (with parallel & distributed & accumulation) / 総バッチサイズ（並列学習、勾配合計含む）: {total_batch_size}")
        print(f"  gradient accumulation steps / 勾配を合計するステップ数 = {args.gradient_accumulation_steps}")
        print(f"  total optimization steps / 学習ステップ数: {args.max_train_steps}")

    # TODO refactor metadata creation and move to util
    metadata = {
        "ss_session_id": session_id,  # random integer indicating which group of epochs the model came from
        "ss_training_started_at": training_started_at,  # unix timestamp
        "ss_output_name": args.output_name,
        "ss_learning_rate": args.learning_rate,
        "ss_text_encoder_lr": args.text_encoder_lr,
        "ss_unet_lr": args.unet_lr,
        "ss_num_train_images": train_dataset_group.num_train_images,
        "ss_num_reg_images": train_dataset_group.num_reg_images,
        "ss_num_batches_per_epoch": len(train_dataloader),
        "ss_num_epochs": num_train_epochs,
        "ss_gradient_checkpointing": args.gradient_checkpointing,
        "ss_gradient_accumulation_steps": args.gradient_accumulation_steps,
        "ss_max_train_steps": args.max_train_steps,
        "ss_lr_warmup_steps": args.lr_warmup_steps,
        "ss_lr_scheduler": args.lr_scheduler,
        "ss_network_module": args.network_module,
        "ss_network_dim": args.network_dim,  # None means default because another network than LoRA may have another default dim
        "ss_network_alpha": args.network_alpha,  # some networks may not use this value
        "ss_mixed_precision": args.mixed_precision,
        "ss_full_fp16": bool(args.full_fp16),
        "ss_v2": bool(args.v2),
        "ss_clip_skip": args.clip_skip,
        "ss_max_token_length": args.max_token_length,
        "ss_cache_latents": bool(args.cache_latents),
        "ss_seed": args.seed,
        "ss_lowram": args.lowram,
        "ss_noise_offset": args.noise_offset,
        "ss_training_comment": args.training_comment,  # will not be updated after training
        "ss_sd_scripts_commit_hash": train_util.get_git_revision_hash(),
        "ss_optimizer": optimizer_name + (f"({optimizer_args})" if len(optimizer_args) > 0 else ""),
        "ss_max_grad_norm": args.max_grad_norm,
        "ss_caption_dropout_rate": args.caption_dropout_rate,
        "ss_caption_dropout_every_n_epochs": args.caption_dropout_every_n_epochs,
        "ss_caption_tag_dropout_rate": args.caption_tag_dropout_rate,
        "ss_face_crop_aug_range": args.face_crop_aug_range,
        "ss_prior_loss_weight": args.prior_loss_weight,
    }

    if use_user_config:
        # save metadata of multiple datasets
        # NOTE: pack "ss_datasets" value as json one time
        #   or should also pack nested collections as json?
        datasets_metadata = []
        tag_frequency = {}  # merge tag frequency for metadata editor
        dataset_dirs_info = {}  # merge subset dirs for metadata editor

        for dataset in train_dataset_group.datasets:
            is_dreambooth_dataset = isinstance(dataset, DreamBoothDataset)
            dataset_metadata = {
                "is_dreambooth": is_dreambooth_dataset,
                "batch_size_per_device": dataset.batch_size,
                "num_train_images": dataset.num_train_images,  # includes repeating
                "num_reg_images": dataset.num_reg_images,
                "resolution": (dataset.width, dataset.height),
                "enable_bucket": bool(dataset.enable_bucket),
                "min_bucket_reso": dataset.min_bucket_reso,
                "max_bucket_reso": dataset.max_bucket_reso,
                "tag_frequency": dataset.tag_frequency,
                "bucket_info": dataset.bucket_info,
            }

            subsets_metadata = []
            for subset in dataset.subsets:
                subset_metadata = {
                    "img_count": subset.img_count,
                    "num_repeats": subset.num_repeats,
                    "color_aug": bool(subset.color_aug),
                    "flip_aug": bool(subset.flip_aug),
                    "random_crop": bool(subset.random_crop),
                    "shuffle_caption": bool(subset.shuffle_caption),
                    "keep_tokens": subset.keep_tokens,
                }

                image_dir_or_metadata_file = None
                if subset.image_dir:
                    image_dir = os.path.basename(subset.image_dir)
                    subset_metadata["image_dir"] = image_dir
                    image_dir_or_metadata_file = image_dir

                if is_dreambooth_dataset:
                    subset_metadata["class_tokens"] = subset.class_tokens
                    subset_metadata["is_reg"] = subset.is_reg
                    if subset.is_reg:
                        image_dir_or_metadata_file = None  # not merging reg dataset
                else:
                    metadata_file = os.path.basename(subset.metadata_file)
                    subset_metadata["metadata_file"] = metadata_file
                    image_dir_or_metadata_file = metadata_file  # may overwrite

                subsets_metadata.append(subset_metadata)

                # merge dataset dir: not reg subset only
                # TODO update additional-network extension to show detailed dataset config from metadata
                if image_dir_or_metadata_file is not None:
                    # datasets may have a certain dir multiple times
                    v = image_dir_or_metadata_file
                    i = 2
                    while v in dataset_dirs_info:
                        v = image_dir_or_metadata_file + f" ({i})"
                        i += 1
                    image_dir_or_metadata_file = v

                    dataset_dirs_info[image_dir_or_metadata_file] = {"n_repeats": subset.num_repeats, "img_count": subset.img_count}

            dataset_metadata["subsets"] = subsets_metadata
            datasets_metadata.append(dataset_metadata)

            # merge tag frequency:
            for ds_dir_name, ds_freq_for_dir in dataset.tag_frequency.items():
                # あるディレクトリが複数のdatasetで使用されている場合、一度だけ数える
                # もともと繰り返し回数を指定しているので、キャプション内でのタグの出現回数と、それが学習で何度使われるかは一致しない
                # なので、ここで複数datasetの回数を合算してもあまり意味はない
                if ds_dir_name in tag_frequency:
                    continue
                tag_frequency[ds_dir_name] = ds_freq_for_dir

        metadata["ss_datasets"] = json.dumps(datasets_metadata)
        metadata["ss_tag_frequency"] = json.dumps(tag_frequency)
        metadata["ss_dataset_dirs"] = json.dumps(dataset_dirs_info)
    else:
        # conserving backward compatibility when using train_dataset_dir and reg_dataset_dir
        assert (
            len(train_dataset_group.datasets) == 1
        ), f"There should be a single dataset but {len(train_dataset_group.datasets)} found. This seems to be a bug. / データセットは1個だけ存在するはずですが、実際には{len(train_dataset_group.datasets)}個でした。プログラムのバグかもしれません。"

        dataset = train_dataset_group.datasets[0]

        dataset_dirs_info = {}
        reg_dataset_dirs_info = {}
        if use_dreambooth_method:
            for subset in dataset.subsets:
                info = reg_dataset_dirs_info if subset.is_reg else dataset_dirs_info
                info[os.path.basename(subset.image_dir)] = {"n_repeats": subset.num_repeats, "img_count": subset.img_count}
        else:
            for subset in dataset.subsets:
                dataset_dirs_info[os.path.basename(subset.metadata_file)] = {
                    "n_repeats": subset.num_repeats,
                    "img_count": subset.img_count,
                }

        metadata.update(
            {
                "ss_batch_size_per_device": args.train_batch_size,
                "ss_total_batch_size": total_batch_size,
                "ss_resolution": args.resolution,
                "ss_color_aug": bool(args.color_aug),
                "ss_flip_aug": bool(args.flip_aug),
                "ss_random_crop": bool(args.random_crop),
                "ss_shuffle_caption": bool(args.shuffle_caption),
                "ss_enable_bucket": bool(dataset.enable_bucket),
                "ss_bucket_no_upscale": bool(dataset.bucket_no_upscale),
                "ss_min_bucket_reso": dataset.min_bucket_reso,
                "ss_max_bucket_reso": dataset.max_bucket_reso,
                "ss_keep_tokens": args.keep_tokens,
                "ss_dataset_dirs": json.dumps(dataset_dirs_info),
                "ss_reg_dataset_dirs": json.dumps(reg_dataset_dirs_info),
                "ss_tag_frequency": json.dumps(dataset.tag_frequency),
                "ss_bucket_info": json.dumps(dataset.bucket_info),
            }
        )

    # add extra args
    if args.network_args:
        metadata["ss_network_args"] = json.dumps(net_kwargs)
        # for key, value in net_kwargs.items():
        #   metadata["ss_arg_" + key] = value

    # model name and hash
    if args.pretrained_model_name_or_path is not None:
        sd_model_name = args.pretrained_model_name_or_path
        if os.path.exists(sd_model_name):
            metadata["ss_sd_model_hash"] = train_util.model_hash(sd_model_name)
            metadata["ss_new_sd_model_hash"] = train_util.calculate_sha256(sd_model_name)
            sd_model_name = os.path.basename(sd_model_name)
        metadata["ss_sd_model_name"] = sd_model_name

    if args.vae is not None:
        vae_name = args.vae
        if os.path.exists(vae_name):
            metadata["ss_vae_hash"] = train_util.model_hash(vae_name)
            metadata["ss_new_vae_hash"] = train_util.calculate_sha256(vae_name)
            vae_name = os.path.basename(vae_name)
        metadata["ss_vae_name"] = vae_name

    metadata = {k: str(v) for k, v in metadata.items()}

    # make minimum metadata for filtering
    minimum_keys = ["ss_network_module", "ss_network_dim", "ss_network_alpha", "ss_network_args"]
    minimum_metadata = {}
    for key in minimum_keys:
        if key in metadata:
            minimum_metadata[key] = metadata[key]

    progress_bar = tqdm(range(args.max_train_steps), smoothing=0, disable=not accelerator.is_local_main_process, desc="steps")
    global_step = 0

    noise_scheduler = DDPMScheduler(
        beta_start=0.00085, beta_end=0.012, beta_schedule="scaled_linear", num_train_timesteps=1000, clip_sample=False
    )
    if accelerator.is_main_process:
        accelerator.init_trackers("network_train")

    loss_list = []
    loss_total = 0.0
    del train_dataset_group
    for epoch in range(num_train_epochs):
        if is_main_process:
            print(f"epoch {epoch+1}/{num_train_epochs}")
        current_epoch.value = epoch+1

        metadata["ss_epoch"] = str(epoch + 1)

        network.on_epoch_start(text_encoder, unet)

        for step, batch in enumerate(train_dataloader):
            current_step.value = global_step
            with accelerator.accumulate(network):
                with torch.no_grad():
                    if "latents" in batch and batch["latents"] is not None:
                        latents = batch["latents"].to(accelerator.device)
                    else:
                        # latentに変換
                        latents = vae.encode(batch["images"].to(dtype=weight_dtype)).latent_dist.sample()
                    latents = latents * 0.18215
                b_size = latents.shape[0]

                with torch.set_grad_enabled(train_text_encoder):
                    # Get the text embedding for conditioning
                    input_ids = batch["input_ids"].to(accelerator.device)
                    encoder_hidden_states = train_util.get_hidden_states(args, input_ids, tokenizer, text_encoder, weight_dtype)

                # Sample noise that we'll add to the latents
                noise = torch.randn_like(latents, device=latents.device)
                if args.noise_offset:
                    # https://www.crosslabs.org//blog/diffusion-with-offset-noise
                    noise += args.noise_offset * torch.randn((latents.shape[0], latents.shape[1], 1, 1), device=latents.device)

                # Sample a random timestep for each image
                timesteps = torch.randint(0, noise_scheduler.config.num_train_timesteps, (b_size,), device=latents.device)
                timesteps = timesteps.long()
                # Add noise to the latents according to the noise magnitude at each timestep
                # (this is the forward diffusion process)
                noisy_latents = noise_scheduler.add_noise(latents, noise, timesteps)

                # Predict the noise residual
                with accelerator.autocast():
                    noise_pred = unet(noisy_latents, timesteps, encoder_hidden_states).sample

                if args.v_parameterization:
                    # v-parameterization training
                    target = noise_scheduler.get_velocity(latents, noise, timesteps)
                else:
                    target = noise

                loss = torch.nn.functional.mse_loss(noise_pred.float(), target.float(), reduction="none")
                loss = loss.mean([1, 2, 3])

                loss_weights = batch["loss_weights"]  # 各sampleごとのweight
                loss = loss * loss_weights
                 
                if args.min_snr_gamma:
                  loss = apply_snr_weight(loss, timesteps, noise_scheduler, args.min_snr_gamma)

                loss = loss.mean()  # 平均なのでbatch_sizeで割る必要なし

                accelerator.backward(loss)
                if accelerator.sync_gradients and args.max_grad_norm != 0.0:
                    params_to_clip = network.get_trainable_params()
                    accelerator.clip_grad_norm_(params_to_clip, args.max_grad_norm)

                optimizer.step()
                lr_scheduler.step()
                optimizer.zero_grad(set_to_none=True)

            # Checks if the accelerator has performed an optimization step behind the scenes
            if accelerator.sync_gradients:
                progress_bar.update(1)
                global_step += 1

                train_util.sample_images(
                    accelerator, args, None, global_step, accelerator.device, vae, tokenizer, text_encoder, unet
                )

            current_loss = loss.detach().item()
            if epoch == 0:
                loss_list.append(current_loss)
            else:
                loss_total -= loss_list[step]
                loss_list[step] = current_loss
            loss_total += current_loss
            avr_loss = loss_total / len(loss_list)
            logs = {"loss": avr_loss}  # , "lr": lr_scheduler.get_last_lr()[0]}
            progress_bar.set_postfix(**logs)

            if args.logging_dir is not None:
                logs = generate_step_logs(args, current_loss, avr_loss, lr_scheduler)
                accelerator.log(logs, step=global_step)

            if global_step >= args.max_train_steps:
                break

        if args.logging_dir is not None:
            logs = {"loss/epoch": loss_total / len(loss_list)}
            accelerator.log(logs, step=epoch + 1)

        accelerator.wait_for_everyone()

        if args.save_every_n_epochs is not None:
            model_name = train_util.DEFAULT_EPOCH_NAME if args.output_name is None else args.output_name

            def save_func():
                ckpt_name = train_util.EPOCH_FILE_NAME.format(model_name, epoch + 1) + "." + args.save_model_as
                ckpt_file = os.path.join(args.output_dir, ckpt_name)
                metadata["ss_training_finished_at"] = str(time.time())
                print(f"saving checkpoint: {ckpt_file}")
                unwrap_model(network).save_weights(ckpt_file, save_dtype, minimum_metadata if args.no_metadata else metadata)

            def remove_old_func(old_epoch_no):
                old_ckpt_name = train_util.EPOCH_FILE_NAME.format(model_name, old_epoch_no) + "." + args.save_model_as
                old_ckpt_file = os.path.join(args.output_dir, old_ckpt_name)
                if os.path.exists(old_ckpt_file):
                    print(f"removing old checkpoint: {old_ckpt_file}")
                    os.remove(old_ckpt_file)

            if is_main_process:
                saving = train_util.save_on_epoch_end(args, save_func, remove_old_func, epoch + 1, num_train_epochs)
                if saving and args.save_state:
                    train_util.save_state_on_epoch_end(args, accelerator, model_name, epoch + 1)

        train_util.sample_images(accelerator, args, epoch + 1, global_step, accelerator.device, vae, tokenizer, text_encoder, unet)

        # end of epoch

    metadata["ss_epoch"] = str(num_train_epochs)
    metadata["ss_training_finished_at"] = str(time.time())

    if is_main_process:
        network = unwrap_model(network)

    accelerator.end_training()

    if args.save_state:
        train_util.save_state_on_train_end(args, accelerator)

    del accelerator  # この後メモリを使うのでこれは消す

    if is_main_process:
        os.makedirs(args.output_dir, exist_ok=True)

        model_name = train_util.DEFAULT_LAST_OUTPUT_NAME if args.output_name is None else args.output_name
        ckpt_name = model_name + "." + args.save_model_as
        ckpt_file = os.path.join(args.output_dir, ckpt_name)

        print(f"save trained model to {ckpt_file}")
        network.save_weights(ckpt_file, save_dtype, minimum_metadata if args.no_metadata else metadata)
        print("model saved.")


def setup_parser() -> argparse.ArgumentParser:
    parser = argparse.ArgumentParser()

    train_util.add_sd_models_arguments(parser)
    train_util.add_dataset_arguments(parser, True, True, True)
    train_util.add_training_arguments(parser, True)
    train_util.add_optimizer_arguments(parser)
    config_util.add_config_arguments(parser)
    custom_train_functions.add_custom_train_arguments(parser)

    parser.add_argument("--no_metadata", action="store_true", help="do not save metadata in output model / メタデータを出力先モデルに保存しない")
    parser.add_argument(
        "--save_model_as",
        type=str,
        default="safetensors",
        choices=[None, "ckpt", "pt", "safetensors"],
        help="format to save the model (default is .safetensors) / モデル保存時の形式（デフォルトはsafetensors）",
    )

    parser.add_argument("--unet_lr", type=float, default=None, help="learning rate for U-Net / U-Netの学習率")
    parser.add_argument("--text_encoder_lr", type=float, default=None, help="learning rate for Text Encoder / Text Encoderの学習率")

    parser.add_argument("--network_weights", type=str, default=None, help="pretrained weights for network / 学習するネットワークの初期重み")
    parser.add_argument("--network_module", type=str, default=None, help="network module to train / 学習対象のネットワークのモジュール")
    parser.add_argument(
        "--network_dim", type=int, default=None, help="network dimensions (depends on each network) / モジュールの次元数（ネットワークにより定義は異なります）"
    )
    parser.add_argument(
        "--network_alpha",
        type=float,
        default=1,
        help="alpha for LoRA weight scaling, default 1 (same as network_dim for same behavior as old version) / LoRaの重み調整のalpha値、デフォルト1（旧バージョンと同じ動作をするにはnetwork_dimと同じ値を指定）",
    )
    parser.add_argument(
        "--network_args", type=str, default=None, nargs="*", help="additional argmuments for network (key=value) / ネットワークへの追加の引数"
    )
    parser.add_argument("--network_train_unet_only", action="store_true", help="only training U-Net part / U-Net関連部分のみ学習する")
    parser.add_argument(
        "--network_train_text_encoder_only", action="store_true", help="only training Text Encoder part / Text Encoder関連部分のみ学習する"
    )
    parser.add_argument(
        "--training_comment", type=str, default=None, help="arbitrary comment string stored in metadata / メタデータに記録する任意のコメント文字列"
    )

    return parser


if __name__ == "__main__":
    parser = setup_parser()

    args = parser.parse_args()
    args = train_util.read_config_from_file(args, parser)

    train(args)<|MERGE_RESOLUTION|>--- conflicted
+++ resolved
@@ -25,14 +25,8 @@
     ConfigSanitizer,
     BlueprintGenerator,
 )
-<<<<<<< HEAD
-
-def collate_fn(examples):
-    return examples[0]
-=======
 import library.custom_train_functions as custom_train_functions
 from library.custom_train_functions import apply_snr_weight 
->>>>>>> 49b29f2d
 
 
 # TODO 他のスクリプトと共通化する
