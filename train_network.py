--- conflicted
+++ resolved
@@ -1,9 +1,3 @@
-<<<<<<< HEAD
-from diffusers.optimization import SchedulerType, TYPE_TO_SCHEDULER_FUNCTION
-from torch.optim import Optimizer
-=======
-from torch.cuda.amp import autocast
->>>>>>> f0ae7eea
 from torch.nn.parallel import DistributedDataParallel as DDP
 import importlib
 import argparse
@@ -377,13 +371,8 @@
         noisy_latents = noise_scheduler.add_noise(latents, noise, timesteps)
 
         # Predict the noise residual
-<<<<<<< HEAD
         # with autocast():
         noise_pred = unet(noisy_latents, timesteps, encoder_hidden_states).sample
-=======
-        with accelerator.autocast():
-          noise_pred = unet(noisy_latents, timesteps, encoder_hidden_states).sample
->>>>>>> f0ae7eea
 
         if args.v_parameterization:
           # v-parameterization training
